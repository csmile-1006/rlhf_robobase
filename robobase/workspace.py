import asyncio
import logging
import random
import shutil
import signal
import sys
import time
from functools import partial
from pathlib import Path
from typing import Any, Callable

import gymnasium as gym
import hydra
import numpy as np
import torch
from gymnasium import spaces
from hydra.core.hydra_config import HydraConfig
from omegaconf import DictConfig
from torch.utils.data import DataLoader
from tqdm import tqdm

from robobase import utils
from robobase.envs.env import EnvFactory
from robobase.logger import Logger
from robobase.replay_buffer.prioritized_replay_buffer import PrioritizedReplayBuffer
from robobase.replay_buffer.replay_buffer import ReplayBuffer
from robobase.replay_buffer.rlhf.feedback_replay_buffer import FeedbackReplayBuffer
from robobase.replay_buffer.rlhf.query_replay_buffer import QueryReplayBuffer
from robobase.replay_buffer.uniform_replay_buffer import (
    UniformReplayBuffer,
    load_episode,
    save_episode,
)
from robobase.rlhf_module.iter import get_rlhf_iter_fn
from robobase.rlhf_module.query import get_query_fn
from robobase.rlhf_module.third_party.gemini import configure_gemini

torch.backends.cudnn.benchmark = True


def _worker_init_fn(worker_id, offset=0):
    seed = np.random.get_state()[1][0] + worker_id + offset
    np.random.seed(seed)
    random.seed(int(seed))


def relabel_with_predictor(reward_model, replay_buffer, is_initial: bool = False):
    """Relabels the rewards in the replay buffer using a reward model.

    Args:
        reward_model (torch.nn.Module): The reward model to use for relabelling.
        replay_buffer (ReplayBuffer): The replay buffer to relabel.
    """
    replay_dir = replay_buffer._replay_dir
    episodes = list(replay_dir.glob("*.npz"))
    logging.info(f"Relabelling {len(episodes)} episodes with reward model")
    for ep_fn in tqdm(
        episodes, desc="Relabelling episodes", leave=False, position=0, unit="episode"
    ):
        episode = load_episode(ep_fn)
        new_episode = reward_model.compute_reward(episode)
        save_episode(new_episode, ep_fn)

    replay_buffer._try_fetch()


def _create_default_replay_buffer(
    cfg: DictConfig,
    observation_space: gym.Space,
    action_space: gym.Space,
    save_dir: Path = None,
    demo_replay: bool = False,
    extra_replay_elements: dict[str, gym.Space] = None,
    max_episode_number: int = 0,
) -> ReplayBuffer:
<<<<<<< HEAD
    if extra_replay_elements is None:
        extra_replay_elements = spaces.Dict({})
    if cfg.demos > 0:
=======
    extra_replay_elements = spaces.Dict({})
    if cfg.demos != 0:
>>>>>>> f7c19d42
        extra_replay_elements["demo"] = spaces.Box(0, 1, shape=(), dtype=np.uint8)
    # Create replay_class with buffer-specific hyperparameters
    replay_class = UniformReplayBuffer
    if cfg.replay.prioritization:
        replay_class = PrioritizedReplayBuffer
    replay_class = partial(
        replay_class,
        nstep=cfg.replay.nstep,
        gamma=cfg.replay.gamma,
    )
    # Create replay_class with common hyperparameters
    return replay_class(
        # save_dir=cfg.replay.save_dir
        # if not demo_replay
        # else cfg.replay.save_dir + "_demo",
        save_dir=save_dir / "replay" if not demo_replay else save_dir / "demo_replay",
        batch_size=cfg.batch_size if not demo_replay else cfg.demo_batch_size,
        replay_capacity=cfg.replay.size if not demo_replay else cfg.replay.demo_size,
        action_shape=action_space.shape,
        action_dtype=action_space.dtype,
        reward_shape=(),
        reward_dtype=np.float32,
        observation_elements=observation_space,
        extra_replay_elements=extra_replay_elements,
        num_workers=cfg.replay.num_workers,
        sequential=cfg.replay.sequential,
        max_episode_number=max_episode_number,
        purge_replay_on_shutdown=True,
    )


def _create_default_query_replay_buffer(
    cfg: DictConfig,
    observation_space: gym.Space,
    action_space: gym.Space,
    save_dir: Path = None,
    use_demo: bool = False,
    extra_replay_elements: dict[str, gym.Space] = None,
) -> ReplayBuffer:
    if extra_replay_elements is None:
        extra_replay_elements = spaces.Dict({})
    if cfg.demos > 0:
        extra_replay_elements["demo"] = spaces.Box(0, 1, shape=(), dtype=np.uint8)

    if cfg.demos > 0:
        batch_size = (
            (
                cfg.rlhf_replay.num_queries // 2 + 1
                if not use_demo
                else cfg.rlhf_replay.num_queries // 2
            )
            if "pairwise" in cfg.rlhf.comparison_type
            else cfg.rlhf_replay.num_queries * 10
        )
    else:
        if "pairwise" in cfg.rlhf.comparison_type:
            batch_size = cfg.rlhf_replay.num_queries + 1
        else:
            if cfg.env.env_name == "agym":
                batch_size = cfg.rlhf_replay.num_queries * 4
            else:
                batch_size = cfg.rlhf_replay.num_queries * 20

    return QueryReplayBuffer(
        save_dir=save_dir / "queries" if not use_demo else save_dir / "demo_queries",
        batch_size=batch_size,
        replay_capacity=cfg.rlhf_replay.size,
        action_shape=action_space.shape,
        action_dtype=action_space.dtype,
        observation_elements=observation_space,
        extra_replay_elements=extra_replay_elements,
        num_workers=1,
        sequential=True,
        transition_seq_len=cfg.rlhf_replay.seq_len,
        max_episode_number=cfg.rlhf_replay.max_episode_number if not use_demo else 0,
        upload_gemini=cfg.rlhf.feedback_type == "gemini",
    )


def _create_default_feedback_replay_buffer(
    cfg: DictConfig,
    observation_space: gym.Space,
    action_space: gym.Space,
    save_dir: Path = None,
    extra_replay_elements: dict[str, gym.Space] = None,
) -> ReplayBuffer:
    return FeedbackReplayBuffer(
        save_dir=save_dir / "feedbacks",
        batch_size=cfg.rlhf_replay.feedback_batch_size,
        replay_capacity=cfg.rlhf_replay.size,
        action_shape=action_space.shape,
        action_dtype=action_space.dtype,
        observation_elements=observation_space,
        extra_replay_elements=extra_replay_elements,
        num_workers=cfg.rlhf_replay.num_workers,
        sequential=False,
        transition_seq_len=cfg.rlhf_replay.seq_len,
        num_labels=cfg.rlhf_replay.num_labels,
        purge_replay_on_shutdown=False,
    )


def _create_default_envs(cfg: DictConfig) -> EnvFactory:
    factory = None
    if cfg.env.env_name == "rlbench":
        from robobase.envs.rlbench import RLBenchEnvFactory

        factory = RLBenchEnvFactory()
    elif cfg.env.env_name == "dmc":
        from robobase.envs.dmc import DMCEnvFactory

        factory = DMCEnvFactory()
    elif cfg.env.env_name == "bigym":
        from robobase.envs.bigym import BiGymEnvFactory

        factory = BiGymEnvFactory()
    elif cfg.env.env_name == "d4rl":
        from robobase.envs.d4rl import D4RLEnvFactory

        factory = D4RLEnvFactory()
    elif cfg.env.env_name == "agym":
        from robobase.envs.agym import AGymEnvFactory

        factory = AGymEnvFactory()
    elif cfg.env.env_name == "humanoidbench":
        from robobase.envs.humanoidbench import HumanoidBenchEnvFactory

        factory = HumanoidBenchEnvFactory()

    elif cfg.env.env_name == "locomujoco":
        from robobase.envs.locomujoco import LocoMujocoEnvFactory

        factory = LocoMujocoEnvFactory()
    else:
        ValueError()
    return factory


class Workspace:
    def __init__(
        self,
        cfg: DictConfig,
        env_factory: EnvFactory = None,
        create_replay_fn: Callable[[DictConfig], ReplayBuffer] = None,
        work_dir: str = None,
    ):
        if env_factory is None:
            env_factory = _create_default_envs(cfg)
        if create_replay_fn is None:
            create_replay_fn = _create_default_replay_buffer

        self.work_dir = Path(
            hydra.core.hydra_config.HydraConfig.get().runtime.output_dir
            if work_dir is None
            else work_dir
        )
        print(f"workspace: {self.work_dir}")

        # Sanity checks
        if (
<<<<<<< HEAD
            cfg.replay_size_before_train * cfg.action_repeat * cfg.action_sequence
            < cfg.env.episode_length // cfg.env.get("demo_down_sample_rate", 1)
=======
            not cfg.is_imitation_learning
            and cfg.replay_size_before_train * cfg.action_repeat * cfg.action_sequence
            < cfg.env.episode_length
>>>>>>> f7c19d42
            and cfg.replay_size_before_train > 0
        ):
            raise ValueError(
                "replay_size_before_train * action_repeat "
                f"({cfg.replay_size_before_train} * {cfg.action_repeat}) "
                f"must be >= episode_length ({cfg.env.episode_length})."
            )

        if cfg.method.is_rl and cfg.action_sequence != 1:
            raise ValueError("Action sequence > 1 is not supported for RL methods")
        if cfg.method.is_rl and cfg.execution_length != 1:
            raise ValueError("execution_length > 1 is not supported for RL methods")
        if not cfg.method.is_rl and cfg.replay.nstep != 1:
            raise ValueError("replay.nstep != 1 is not supported for IL methods")

        self.cfg = cfg
        utils.set_seed_everywhere(cfg.seed)
        dev = "cpu"
        if cfg.num_gpus > 0:
            if sys.platform == "darwin":
                dev = "mps"
            else:
                dev = 0
                job_num = False
                try:
                    job_num = HydraConfig.get().job.get("num", False)
                except ValueError:
                    pass
                if job_num:
                    dev = job_num % cfg.num_gpus
        self.device = torch.device(dev)

        # create logger
        self.logger = Logger(self.work_dir, cfg=self.cfg)
        self.env_factory = env_factory

        if (num_demos := cfg.demos) != 0:
            # Collect demos or fetch saved demos before making environments
            # to consider demo-based action space (e.g., standardization)
            self.env_factory.collect_or_fetch_demos(cfg, num_demos)

        # Create evaluation environment
        self.eval_env = self.env_factory.make_eval_env(cfg)

        if num_demos != 0:
            # Post-process demos using the information from environments
            self.env_factory.post_collect_or_fetch_demos(cfg)

        # Create the RL Agent
        observation_space = self.eval_env.observation_space
        action_space = self.eval_env.action_space

        intrinsic_reward_module = None
        if cfg.get("intrinsic_reward_module", None):
            intrinsic_reward_module = hydra.utils.instantiate(
                cfg.intrinsic_reward_module,
                device=self.device,
                observation_space=observation_space,
                action_space=action_space,
            )

        self.agent = hydra.utils.instantiate(
            cfg.method,
            device=self.device,
            observation_space=observation_space,
            action_space=action_space,
            num_train_envs=cfg.num_train_envs,
            replay_alpha=cfg.replay.alpha,
            replay_beta=cfg.replay.beta,
            frame_stack_on_channel=cfg.frame_stack_on_channel,
            intrinsic_reward_module=intrinsic_reward_module,
        )
        self.agent.train(False)

        # Make training environment
        if cfg.num_train_envs > 0:
            self.train_envs = self.env_factory.make_train_env(cfg)
        else:
            self.train_envs = None
            logging.warning("Train env is not created. Training will not be supported ")

        self.use_rlhf = cfg.rlhf.use_rlhf
        if self.use_rlhf:
            reward_space = self.eval_env.unwrapped.reward_space
            extra_replay_elements = reward_space

            self.reward_model = hydra.utils.instantiate(
                cfg.reward_method,
                device=self.device,
                observation_space=observation_space,
                action_space=action_space,
                reward_space=reward_space,
            )
            self.reward_model.train(False)
            self.query_replay_buffer = _create_default_query_replay_buffer(
                cfg,
                observation_space,
                action_space,
                save_dir=self.work_dir,
                extra_replay_elements=extra_replay_elements,
            )

            self.feedback_replay_buffer = _create_default_feedback_replay_buffer(
                cfg,
                observation_space,
                action_space,
                save_dir=self.work_dir,
                extra_replay_elements=extra_replay_elements,
            )

            self.query_replay_loader = DataLoader(
                self.query_replay_buffer,
                batch_size=self.query_replay_buffer.batch_size,
                num_workers=1,
                worker_init_fn=partial(_worker_init_fn, offset=1234),
            )
            self.feedback_replay_loader = DataLoader(
                self.feedback_replay_buffer,
                batch_size=self.feedback_replay_buffer.batch_size,
                num_workers=cfg.rlhf_replay.num_workers,
                pin_memory=cfg.rlhf_replay.pin_memory,
                worker_init_fn=partial(_worker_init_fn, offset=4567),
            )
            self._query_replay_iter, self._feedback_replay_iter = None, None

            # RLHF settings
            self._reward_pretrain_step = 0
            self._total_feedback = 0
            self._feedback_iter = 0

            self._rlhf_iter_fn = get_rlhf_iter_fn(
                self.work_dir, cfg, env_factory, self.reward_model
            )
            self._query_fn = get_query_fn(cfg.rlhf.query_type)

            if cfg.rlhf.feedback_type == "gemini":
                configure_gemini()
                import asyncio

                self._loop = asyncio.get_event_loop()
                asyncio.set_event_loop(self._loop)

        else:
            extra_replay_elements = None

        self.replay_buffer = create_replay_fn(
            cfg,
            observation_space,
            action_space,
            save_dir=self.work_dir,
            extra_replay_elements=extra_replay_elements,
        )
        self.prioritized_replay = cfg.replay.prioritization
        self.extra_replay_elements = self.replay_buffer.extra_replay_elements

        self.replay_loader = DataLoader(
            self.replay_buffer,
            batch_size=self.replay_buffer.batch_size,
            num_workers=cfg.replay.num_workers,
            pin_memory=cfg.replay.pin_memory,
            worker_init_fn=_worker_init_fn,
        )
        self._replay_iter = None

        # Create a separate demo replay that contains successful episodes.
        # This is designed for RL. IL algorithms don't have to use this!
        # TODO: Change the name to `self_imitation_buffer` or other names
        # Note that original buffer also contains demos, but they are not protected
        # TODO: Support demo protection in a buffer
        self.use_demo_replay = cfg.demo_batch_size is not None
        if self.use_demo_replay:
            self.demo_replay_buffer = create_replay_fn(
                cfg,
                observation_space,
                action_space,
                save_dir=self.work_dir,
                demo_replay=True,
                extra_replay_elements=extra_replay_elements,
            )
            self.demo_replay_loader = DataLoader(
                self.demo_replay_buffer,
                batch_size=self.demo_replay_buffer.batch_size,
                num_workers=cfg.replay.num_workers,
                pin_memory=cfg.replay.pin_memory,
                worker_init_fn=partial(_worker_init_fn, offset=3407),
            )
            if self.use_rlhf:
                self.demo_query_replay_buffer = _create_default_query_replay_buffer(
                    cfg,
                    observation_space,
                    action_space,
                    save_dir=self.work_dir,
                    use_demo=True,
                    extra_replay_elements=extra_replay_elements,
                )
                self.demo_query_replay_loader = DataLoader(
                    self.demo_query_replay_buffer,
                    batch_size=self.demo_query_replay_buffer.batch_size,
                    num_workers=0,
                )

        if self.prioritized_replay:
            if self.use_demo_replay:
                raise NotImplementedError(
                    "Demo replay is not compatible with prioritized replay"
                )

        # RLBench doesn't like it when we import cv2 before it, so moving
        # import here.
        from robobase.video import VideoRecorder

        self.eval_video_recorder = VideoRecorder(
            (self.work_dir / "eval_videos") if self.cfg.log_eval_video else None
        )

        self._timer = utils.Timer()
        self._pretrain_step = 0
        self._main_loop_iterations = 0
        self._global_env_episode = 0
        self._act_dim = self.eval_env.action_space.shape[0]
        if self.train_envs:
            self._episode_rollouts = [[] for _ in range(self.train_envs.num_envs)]
        else:
            self._episode_rollouts = []

        if cfg.num_eval_episodes == 0:
            # We no longer need the eval env
            self.eval_env.close()
            self.eval_env = None

        self._shutting_down = False

    @property
    def pretrain_steps(self):
        return self._pretrain_step

    @property
    def reward_pretrain_steps(self):
        return self._reward_pretrain_step

    @property
    def total_feedback(self):
        return self._total_feedback

    @property
    def feedback_iter(self):
        return self._feedback_iter

    @property
    def main_loop_iterations(self):
        return self._main_loop_iterations

    @property
    def global_env_episodes(self):
        return self._global_env_episode

    @property
    def global_env_steps(self):
        """Total number of environment steps taken."""
        if not self.train_envs:
            # If train envs is not enabled, we are in pure evaluation mode.
            # Return 0 as there is no global frame.
            return 0

        # TODO: Pretrain_steps should not be included in env_steps, because it's
        # training steps but not environment steps. We need another PR to address this
        return (
            self._main_loop_iterations
            * self.cfg.action_repeat
            * self.train_envs.num_envs
            * self.cfg.action_sequence
            + self.pretrain_steps
        )

    @property
    def replay_iter(self):
        if self._replay_iter is None:
            _replay_iter = iter(self.replay_loader)
            if self.use_demo_replay:
                _demo_replay_iter = iter(self.demo_replay_loader)
                _replay_iter = utils.merge_replay_demo_iter(
                    _replay_iter, _demo_replay_iter
                )
            self._replay_iter = _replay_iter
        return self._replay_iter

    @property
    def query_replay_iter(self):
        if not self.use_rlhf:
            raise ValueError("reward replay is not enabled")
        if self._query_replay_iter is None:
            _query_replay_iter = iter(self.query_replay_loader)
            if self.use_demo_replay:
                _demo_query_replay_iter = iter(self.demo_query_replay_loader)
                _query_replay_iter = utils.merge_replay_demo_iter(
                    _query_replay_iter, _demo_query_replay_iter
                )
            self._query_replay_iter = _query_replay_iter
        return self._query_replay_iter

    @property
    def feedback_replay_iter(self):
        if not self.use_rlhf:
            raise ValueError("reward replay is not enabled")
        if self._feedback_replay_iter is None:
            _feedback_replay_iter = iter(self.feedback_replay_loader)
            self._feedback_replay_iter = _feedback_replay_iter
        return self._feedback_replay_iter

    def train(self):
        signal.signal(signal.SIGINT, self._signal_handler)
        if not self.train_envs:
            raise Exception("Train envs not created! Train can't be called!")
        try:
            self._train()
        except Exception as e:
            logging.critical(e)
            self.shutdown()
            raise e

    def _train(self):
        # Load Demo
        self._load_demos()

        # Perform pretraining. This is suitable for behaviour cloning or Offline RL
        self._pretrain_on_demos()

        # if self.use_rlhf:
        #     self._pretrain_reward_model_on_demos()

        # Perform online rl with exploration.
        self._online_rl()

        if self.cfg.save_snapshot:
            self.save_snapshot()
            if self.use_rlhf:
                self.save_reward_model_snapshot()

        if hasattr(self, "_loop"):
            self._loop.close()

        self.shutdown()

    def eval(self) -> dict[str, Any]:
        return self._eval(eval_record_all_episode=True)

    def _eval(self, eval_record_all_episode: bool = False) -> dict[str, Any]:
        # TODO: In future, this func could do with a further refactor
        self.agent.set_eval_env_running(True)
        step, episode, total_reward, successes = 0, 0, 0, 0
        eval_until_episode = utils.Until(self.cfg.num_eval_episodes)
        first_rollout = []
        metrics = {}
        pbar = tqdm(
            total=self.cfg.num_eval_episodes, desc="Evaluating", leave=False, position=0
        )
        while eval_until_episode(episode):
            observation, info = self.eval_env.reset()
            # eval agent always has last id (ids start from 0)
            self.agent.reset(self.main_loop_iterations, [self.train_envs.num_envs])
            enabled = eval_record_all_episode or episode == 0
            self.eval_video_recorder.init(self.eval_env, enabled=enabled)
            termination, truncation = False, False
            episode_pbar = tqdm(
                total=self.cfg.env.episode_length,
                desc="Episode",
                leave=False,
                position=1,
            )
            while not (termination or truncation):
                (
                    action,
                    (next_observation, reward, termination, truncation, next_info),
                    env_metrics,
                ) = self._perform_env_steps(observation, self.eval_env, True)
                observation = next_observation
                info = next_info
                metrics.update(env_metrics)
                # Below is testing a feature wich can be enforced in v6.
                # The ability will allow agent info to be passed to envirionments.
                # This will be habdy for rednering any auxiliary outputs.
                if "agent_act_info" in env_metrics:
                    if hasattr(self.eval_env, "give_agent_info"):
                        self.eval_env.give_agent_info(env_metrics["agent_act_info"])
                self.eval_video_recorder.record(self.eval_env)
                total_reward += info.get("task_reward", reward)
                step += 1
                episode_pbar.update(1)
            if episode == 0:
                first_rollout = np.array(self.eval_video_recorder.frames)
            if self.cfg.env.task_name != "humanoidbench":
                self.eval_video_recorder.save(f"{self.global_env_steps}_{episode}.mp4")
            else:
                if episode == 0:
                    self.eval_video_recorder.save(f"{self.global_env_steps}.mp4")
            success = info.get("task_success")
            if success is not None:
                successes += np.array(success).astype(int).item()
            else:
                successes = None
            episode += 1
            pbar.update(1)
        metrics.update(
            {
                "episode_reward": total_reward / episode,
                "episode_length": step * self.cfg.action_repeat / episode,
            }
        )
        if successes is not None:
            metrics["episode_success"] = successes / episode
        if self.cfg.log_eval_video and len(first_rollout) > 0:
            metrics["eval_rollout"] = dict(video=first_rollout, fps=4)
        self.agent.set_eval_env_running(False)
        return metrics

    def _add_to_replay(
        self,
        actions,
        observations,
        rewards,
        terminations,
        truncations,
        infos,
        next_infos,
    ):
        # TODO: In future, this func could do with a further refactor
        # TODO: Add transitions into replay buffer in sliding window fashion??
        #      Currently, as train env has action sequence wrapper which only gives
        #      total reward and final obs for the full sequence, we can't perform
        #      sliding window.

        # Convert observation to list of observations ordered by train_env index
        list_of_obs_dicts = [
            dict(zip(observations, t)) for t in zip(*observations.values())
        ]
        agents_reset = []
        for i in range(self.train_envs.num_envs):
            # Add transitions to episode rollout
            self._episode_rollouts[i].append(
                [
                    actions[i],
                    list_of_obs_dicts[i],
                    rewards[i],
                    terminations[i],
                    truncations[i],
                    {k: infos[k][i] for k in infos.keys()},
                    {k: next_infos[k][i] for k in next_infos.keys()},
                ]
            )

            # If episode finishes, add to replay buffer.
            if terminations[i] or truncations[i]:
                agents_reset.append(i)
                ep = self._episode_rollouts[i]
                last_next_info = ep[-1][-1]
                assert last_next_info["_final_observation"]
                # `next_info` containing `final_info` is the first info of next episode
                # we need to extract `final_info` and use it as true next_info
                final_obs = last_next_info["final_observation"]
                final_info = last_next_info["final_info"]
                task_success = int(final_info.get("task_success", 0) > 0.0)

                # Re-labeling demonstrations with reward model
                if self.use_rlhf:
                    ep = self.reward_model.compute_reward(ep)

                # Re-labeling successful demonstrations as success, following CQN
                relabeling_as_demo = (
                    task_success
                    and self.use_demo_replay
                    and self.cfg.use_self_imitation
                )
                ep_index = 0
                for act, obs, rew, term, trunc, info, next_info in ep:
                    # Only keep the last frames regardless of frame stacks because
                    # replay buffer always store single-step transitions
                    obs = {k: v[-1] for k, v in obs.items()}

                    # Strip out temporal dimension as action_sequence = 1
                    act = act[0]

                    if relabeling_as_demo:
                        info["demo"] = 1
                    else:
                        info["demo"] = 0

                    # Filter out unwanted keys in info
                    extra_replay_elements = {
                        k: v
                        for k, v in info.items()
                        if k in list(self.extra_replay_elements.keys())
                    }

                    self.replay_buffer.add(
                        obs, act, rew, term, trunc, **extra_replay_elements
                    )
                    if relabeling_as_demo:
                        self.demo_replay_buffer.add(
                            obs, act, rew, term, trunc, **extra_replay_elements
                        )
                    if (
                        self.use_rlhf
                        and self.total_feedback < self.cfg.rlhf.max_feedback
                    ):
                        task_rew = info["task_reward"]
                        self.query_replay_buffer.add(
                            obs,
                            act,
                            task_rew,
                            term,
                            trunc,
                            ep_index,
                            **extra_replay_elements,
                        )
                    ep_index += 1

                # Add final obs
                # Only keep the last frames regardless of frame stacks because
                # replay buffer always store single-step transitions
                final_obs = {k: v[-1] for k, v in final_obs.items()}
                self.replay_buffer.add_final(final_obs)
                if relabeling_as_demo:
                    self.demo_replay_buffer.add_final(final_obs)
                if self.use_rlhf and self.total_feedback < self.cfg.rlhf.max_feedback:
                    self.query_replay_buffer.add_final(final_obs)

                # clean up
                self._global_env_episode += 1
                self._episode_rollouts[i].clear()

        self.agent.reset(self.main_loop_iterations, agents_reset)  # clear hidden dim

    def _signal_handler(self, sig, frame):
        print("\nCtrl+C detected. Preparing to shutdown...")
        self._shutting_down = True

    def _load_demos(self):
        if (num_demos := self.cfg.demos) != 0:
            # NOTE: Currently we do not protect demos from being evicted from replay
            self.env_factory.load_demos_into_replay(
                self.cfg,
                self.replay_buffer,
                is_demo_buffer=True if self.cfg.is_imitation_learning else False,
            )
            if self.use_demo_replay:
                # Load demos to the dedicated demo_replay_buffer
                self.env_factory.load_demos_into_replay(
                    self.cfg, self.demo_replay_buffer, is_demo_buffer=True
                )
            if self.use_rlhf:
                # Load demos to the dedicated query_replay_buffer
                self.env_factory.load_demos_into_replay(
                    self.cfg, self.query_replay_buffer
                )
                if self.use_demo_replay:
                    self.env_factory.load_demos_into_replay(
                        self.cfg, self.demo_query_replay_buffer
                    )

        if self.cfg.replay_size_before_train > 0:
            diff = self.cfg.replay_size_before_train - len(self.replay_buffer)
            if num_demos > 0 and diff > 0:
                logging.warning(
                    f"Collecting additional {diff} random samples even though there "
                    f"are {len(self.replay_buffer)} demo samples inside the buffer. "
                    "Please make sure that this is an intended behavior."
                )

    def _perform_updates(self) -> dict[str, Any]:
        if self.agent.logging:
            start_time = time.time()
        metrics = {}
        self.agent.train(True)
        for i in range(self.train_envs.num_envs):
            if (self.main_loop_iterations + i) % self.cfg.update_every_steps != 0:
                # Skip update
                continue
            for _ in range(self.cfg.num_update_steps):
                metrics.update(
                    self.agent.update(
                        self.replay_iter,
                        self.main_loop_iterations + i,
                        self.replay_buffer,
                    )
                )
        self.agent.train(False)
        if self.agent.logging:
            execution_time_for_update = time.time() - start_time
            metrics["agent_batched_updates_per_second"] = (
                self.train_envs.num_envs / execution_time_for_update
            )
            metrics["agent_updates_per_second"] = (
                self.train_envs.num_envs * self.cfg.batch_size
            ) / execution_time_for_update
        return metrics

    def collect_feedback(self):
        query_batch = self._query_fn(next(self.query_replay_iter))
        if self.cfg.rlhf.feedback_type == "gemini":
            if not hasattr(self, "_loop"):
                self._loop = asyncio.get_event_loop()
                asyncio.set_event_loop(self._loop)
            feedbacks, metadata = self._loop.run_until_complete(
                self._rlhf_iter_fn(
                    segments=query_batch, feedback_iter=self.feedback_iter
                )
            )
        else:
            feedbacks, metadata = self._rlhf_iter_fn(
                segments=query_batch, feedback_iter=self.feedback_iter
            )
        if metadata:
            for feedback, metadatum in zip(feedbacks, metadata):
                self.feedback_replay_buffer.add_feedback(
                    feedback["segment_0"],
                    feedback["segment_1"],
                    feedback["label"],
                    metadatum,
                )
        else:
            for feedback in feedbacks:
                self.feedback_replay_buffer.add_feedback(
                    feedback["segment_0"],
                    feedback["segment_1"],
                    feedback["label"],
                )
        self._total_feedback += len(feedbacks)
        self._feedback_iter += 1

    def _perform_reward_model_updates(self) -> dict[str, Any]:
        if self.reward_model.logging:
            start_time = time.time()
        metrics = {}
        self.reward_model.train(True)
        feedback_one_epoch = utils.Until(
            max(self.total_feedback / self.cfg.rlhf_replay.feedback_batch_size, 1)
        )
        it = 0
        while feedback_one_epoch(it):
            metrics.update(
                self.reward_model.update(
                    self.feedback_replay_iter,
                    self.main_loop_iterations,
                    self.feedback_replay_buffer,
                )
            )
            it += 1
        self.reward_model.train(False)
        if self.reward_model.logging:
            execution_time_for_update = time.time() - start_time
            metrics["reward_model_batched_updates_per_second"] = (
                1 / execution_time_for_update
            )
            metrics["agent_updates_per_second"] = (
                1 * self.cfg.rlhf_replay.feedback_batch_size
            ) / execution_time_for_update

        return metrics

    def _perform_env_steps(
        self, observations: dict[str, np.ndarray], env: gym.Env, eval_mode: bool
    ) -> tuple[np.ndarray, tuple, dict[str, Any]]:
        if self.agent.logging:
            start_time = time.time()
        with torch.no_grad(), utils.eval_mode(self.agent):
            torch_observations = {
                k: torch.from_numpy(v).to(self.device) for k, v in observations.items()
            }
            if eval_mode:
                torch_observations = {
                    k: v.unsqueeze(0) for k, v in torch_observations.items()
                }
            action = self.agent.act(
                torch_observations, self.main_loop_iterations, eval_mode=eval_mode
            )
            metrics = {}
            # Below is testing a feature which can be enforced in v6.
            # The ability will allow agent info to be passed to environments.
            # This will be handy for rendering any auxiliary outputs.
            if isinstance(action, tuple):
                action, act_info = action
                metrics["agent_act_info"] = act_info
            action = action.cpu().detach().numpy()
            if action.ndim != 3:
                raise ValueError(
                    "Expected actions from `agent.act` to have shape "
                    "(Batch, Timesteps, Action Dim)."
                )
            if eval_mode:
                action = action[0]  # we expect batch of 1 for eval

        if self.agent.logging:
            execution_time_for_act = time.time() - start_time
            metrics["agent_act_steps_per_second"] = (
                self.train_envs.num_envs / execution_time_for_act
            )
            start_time = time.time()

        *env_step_tuple, next_info = env.step(action)

        if self.agent.logging:
            execution_time_for_env_step = time.time() - start_time
            metrics["env_steps_per_second"] = (
                self.train_envs.num_envs / execution_time_for_env_step
            )
            for k, v in next_info.items():
                # if train env, then will be vectorised, so get first elem
                metrics[f"env_info/{k}"] = v if eval_mode else v[0]

        return action, (*env_step_tuple, next_info), metrics

    def _pretrain_on_demos(self):
        if self.cfg.num_pretrain_steps > 0:
            pre_train_until_step = utils.Until(self.cfg.num_pretrain_steps)
            should_pretrain_log = utils.Every(self.cfg.log_pretrain_every)
            should_pretrain_eval = utils.Every(self.cfg.eval_every_steps)
            if self.cfg.log_pretrain_every > 0:
                assert self.cfg.num_pretrain_steps % self.cfg.log_pretrain_every == 0
            if len(self.replay_buffer) <= 0:
                raise ValueError(
                    "there is no sample to pre-train with in the replay buffer "
                    f"but num_pretrain_steps ({self.cfg.num_pretrain_steps}) is > 0"
                )

            while pre_train_until_step(self.pretrain_steps):
                self.agent.logging = False

                if should_pretrain_log(self.pretrain_steps):
                    self.agent.logging = True
                pretrain_metrics = self._perform_updates()

                if should_pretrain_log(self.pretrain_steps):
                    pretrain_metrics.update(self._get_common_metrics())
                    self.logger.log_metrics(
                        pretrain_metrics, self.pretrain_steps, prefix="pretrain"
                    )

                if should_pretrain_eval(self.pretrain_steps):
                    eval_metrics = self._eval()
                    eval_metrics.update(self._get_common_metrics())
                    self.logger.log_metrics(
                        eval_metrics, self.pretrain_steps, prefix="pretrain_eval"
                    )

                self._pretrain_step += 1

    def _pretrain_reward_model_on_demos(self):
        if self.cfg.rlhf.num_pretrain_steps > 0:
            pre_train_until_step = utils.Until(self.cfg.rlhf.num_pretrain_steps)
            should_pretrain_log = utils.Every(self.cfg.log_pretrain_every)
            if self.cfg.log_pretrain_every > 0:
                assert (
                    self.cfg.rlhf.num_pretrain_steps % self.cfg.log_pretrain_every == 0
                )
            self.collect_feedback()
            if len(self.feedback_replay_buffer) <= 0:
                raise ValueError(
                    "there is no sample to pre-train with in the replay buffer "
                    f"but num_pretrain_steps ({self.cfg.num_pretrain_steps}) is > 0"
                )

            while pre_train_until_step(self.reward_pretrain_steps):
                self.reward_model.logging = False

                if should_pretrain_log(self.reward_pretrain_steps):
                    self.reward_model.logging = True
                pretrain_metrics = self._perform_reward_model_updates()

                if should_pretrain_log(self.reward_pretrain_steps):
                    pretrain_metrics.update(self._get_common_metrics())
                    pretrain_metrics["iteration"] = self.reward_pretrain_steps
                    self.logger.log_metrics(
                        pretrain_metrics,
                        self.reward_pretrain_steps,
                        prefix="pretrain_reward",
                    )

                self._reward_pretrain_step += 1

            relabel_with_predictor(self.reward_model, self.replay_buffer)
            if self.use_demo_replay:
                relabel_with_predictor(self.reward_model, self.demo_replay_buffer)

    def _online_rl(self):
        train_until_frame = utils.Until(self.cfg.num_train_frames)
        seed_until_size = utils.Until(self.cfg.replay_size_before_train)
        should_log = utils.Every(self.cfg.log_every)
        eval_every_n = self.cfg.eval_every_steps if self.eval_env is not None else 0
        should_eval = utils.Every(eval_every_n)
        snapshot_every_n = self.cfg.snapshot_every_n if self.cfg.save_snapshot else 0
        should_save_snapshot = utils.Every(snapshot_every_n)
        if self.use_rlhf:
            should_reward_log = utils.Every(self.cfg.rlhf.log_every)
            reward_until_frame = utils.Until(self.cfg.rlhf.num_pretrain_steps)
            should_update_reward_model = utils.Every(self.cfg.rlhf.update_every_steps)
            snapshot_reward_model_every_n = (
                self.cfg.rlhf.snapshot_every_n if self.cfg.save_snapshot else 0
            )
            should_save_reward_model_snapshot = utils.Every(
                snapshot_reward_model_every_n
            )

        observations, info = self.train_envs.reset()
        #  We use agent 0 to accumulate stats about how the training agents are doing
        agent_0_ep_len = agent_0_reward = 0
        agent_0_prev_ep_len = agent_0_prev_reward = None
        while train_until_frame(self.global_env_steps):
            metrics = {}

            self.agent.logging = False
            if should_log(self.main_loop_iterations):
                self.agent.logging = True
            if not seed_until_size(len(self.replay_buffer)):
                update_metrics = self._perform_updates()
                metrics.update(update_metrics)

            (
                action,
                (next_observations, rewards, terminations, truncations, next_info),
                env_metrics,
            ) = self._perform_env_steps(observations, self.train_envs, False)

            agent_0_reward += next_info.get("task_reward", rewards)[0]
            agent_0_ep_len += 1
            if terminations[0] or truncations[0]:
                agent_0_prev_ep_len = agent_0_ep_len
                agent_0_prev_reward = agent_0_reward
                agent_0_ep_len = agent_0_reward = 0

            metrics.update(env_metrics)
            self._add_to_replay(
                action,
                observations,
                rewards,
                terminations,
                truncations,
                info,
                next_info,
            )
            observations = next_observations
            info = next_info
            if should_log(self.main_loop_iterations):
                metrics.update(self._get_common_metrics())
                if agent_0_prev_reward is not None and agent_0_prev_ep_len is not None:
                    metrics.update(
                        {
                            "episode_reward": agent_0_prev_reward,
                            "episode_length": agent_0_prev_ep_len
                            * self.cfg.action_repeat,
                        }
                    )
                self.logger.log_metrics(metrics, self.global_env_steps, prefix="train")

            if should_eval(self.main_loop_iterations):
                eval_metrics = self._eval(eval_record_all_episode=True)
                eval_metrics.update(self._get_common_metrics())
                self.logger.log_metrics(
                    eval_metrics, self.global_env_steps, prefix="eval"
                )

            if should_save_snapshot(self.main_loop_iterations):
                self.save_snapshot()

            if self.use_rlhf:
                if (
                    self.total_feedback < self.cfg.rlhf.max_feedback
                    and should_update_reward_model(
                        self.global_env_steps - self.cfg.rlhf.num_pretrain_steps
                    )  # first start when pretrain step is finished, and then start when query replay buffer is filled
                    and not reward_until_frame(self.global_env_steps)
                    and not seed_until_size(len(self.query_replay_buffer))
                ):
                    self.reward_model.logging = True
                    logging.info(
                        f"[Feedback {self.total_feedback} / {self.cfg.rlhf.max_feedback}] Collecting feedback for {self.cfg.rlhf_replay.num_queries} queries"  # noqa
                    )
                    self.collect_feedback()

                    # reward model reset must be after feedback collection,
                    # as reward model is used for disagreement-based query selection
                    if self.cfg.rlhf.initialize_reward_model_per_session:
                        self.reward_model.build_reward_model()

                    for it in range(self.cfg.rlhf.num_train_frames):
                        reward_update_metrics = self._perform_reward_model_updates()
                        reward_update_metrics.update(
                            {
                                "iteration": self.global_env_steps + it,
                            }
                        )
                        _, total_time = self._timer.reset()
                        reward_update_metrics.update(
                            {
                                "total_time": total_time,
                                "iteration": self.main_loop_iterations + it,
                                "buffer_size": len(self.feedback_replay_buffer),
                            }
                        )
                        if should_reward_log(it):
                            self.logger.log_metrics(
                                reward_update_metrics,
                                self.global_env_steps,
                                prefix="train_reward",
                            )
                        if reward_update_metrics["pref_acc_label_0"] > 0.97:
                            break

                    if not self.reward_model.activated:
                        self.reward_model.set_activated(True)

                    relabel_with_predictor(self.reward_model, self.replay_buffer)
                    if self.use_demo_replay:
                        relabel_with_predictor(
                            self.reward_model, self.demo_replay_buffer
                        )
                    metrics = {}

                    if self.cfg.rlhf.initialize_agent_per_session:
                        if hasattr(self.agent, "reset_critic"):
                            self.agent.reset_critic()
                        if hasattr(self.agent, "reset_actor"):
                            self.agent.reset_actor()
                        if hasattr(self.agent, "reset_temperature"):
                            self.agent.reset_temperature()

                if (
                    self.total_feedback <= self.cfg.rlhf.max_feedback
                    and should_save_reward_model_snapshot(self.main_loop_iterations)
                ):
                    self.save_reward_model_snapshot()

            if self._shutting_down:
                break

            self._main_loop_iterations += 1

    def _get_common_metrics(self) -> dict[str, Any]:
        _, total_time = self._timer.reset()
        metrics = {
            "total_time": total_time,
            "iteration": self.main_loop_iterations,
            "env_steps": self.global_env_steps,
            "env_episodes": self.global_env_episodes,
            "buffer_size": len(self.replay_buffer),
        }
        if self.use_demo_replay:
            metrics["demo_buffer_size"] = len(self.demo_replay_buffer)
        return metrics

    def shutdown(self):
        logging.warning(f"Shutting down workspace at {self.global_env_steps} env steps")

        if hasattr(self, "_loop"):
            self._loop.close()

        if self.eval_env:
            self.eval_env.close()

        self.train_envs.close()
        self.replay_buffer.shutdown()
        if self.use_demo_replay:
            self.demo_replay_buffer.shutdown()

    def save_snapshot(self):
        snapshot = self.work_dir / "snapshots" / f"{self.global_env_steps}_snapshot.pt"
        snapshot.parent.mkdir(parents=True, exist_ok=True)
        keys_to_save = [
            "_pretrain_step",
            "_main_loop_iterations",
            "_global_env_episode",
            "cfg",
        ]
        payload = {k: self.__dict__[k] for k in keys_to_save}
        payload["agent"] = self.agent.state_dict()
        with snapshot.open("wb") as f:
            torch.save(payload, f)
        latest_snapshot = self.work_dir / "snapshots" / "latest_snapshot.pt"
        shutil.copy(snapshot, latest_snapshot)

    def load_snapshot(self, path_to_snapshot_to_load=None):
        if path_to_snapshot_to_load is None:
            path_to_snapshot_to_load = (
                self.work_dir / "snapshots" / "latest_snapshot.pt"
            )
        else:
            path_to_snapshot_to_load = Path(path_to_snapshot_to_load)
        if not path_to_snapshot_to_load.is_file():
            raise ValueError(
                f"Provided file '{str(path_to_snapshot_to_load)}' is not a snapshot."
            )
        with path_to_snapshot_to_load.open("rb") as f:
            payload = torch.load(f, map_location="cpu")
        self.agent.load_state_dict(payload.pop("agent"))
        for k, v in payload.items():
            self.__dict__[k] = v

    def save_reward_model_snapshot(self):
        snapshot = (
            self.work_dir
            / "reward_model_snapshots"
            / f"{self.global_env_steps}_snapshot.pt"
        )
        snapshot.parent.mkdir(parents=True, exist_ok=True)
        keys_to_save = [
            "_pretrain_step",
            "_main_loop_iterations",
            "_global_env_episode",
            "_total_feedback",
            "cfg",
        ]
        payload = {k: self.__dict__[k] for k in keys_to_save}
        payload["reward_model"] = self.reward_model.state_dict()
        with snapshot.open("wb") as f:
            torch.save(payload, f)
        latest_snapshot = (
            self.work_dir / "reward_model_snapshots" / "latest_snapshot.pt"
        )
        shutil.copy(snapshot, latest_snapshot)

    def load_reward_model_snapshot(self, path_to_snapshot_to_load=None):
        if path_to_snapshot_to_load is None:
            path_to_snapshot_to_load = (
                self.work_dir / "reward_model_snapshots" / "latest_snapshot.pt"
            )
        else:
            path_to_snapshot_to_load = Path(path_to_snapshot_to_load)
        if not path_to_snapshot_to_load.is_file():
            raise ValueError(
                f"Provided file '{str(path_to_snapshot_to_load)}' is not a snapshot."
            )
        with path_to_snapshot_to_load.open("rb") as f:
            payload = torch.load(f, map_location="cpu")
        self.reward_model.load_state_dict(payload.pop("reward_model"))
        for k, v in payload.items():
            self.__dict__[k] = v<|MERGE_RESOLUTION|>--- conflicted
+++ resolved
@@ -73,14 +73,8 @@
     extra_replay_elements: dict[str, gym.Space] = None,
     max_episode_number: int = 0,
 ) -> ReplayBuffer:
-<<<<<<< HEAD
-    if extra_replay_elements is None:
-        extra_replay_elements = spaces.Dict({})
-    if cfg.demos > 0:
-=======
     extra_replay_elements = spaces.Dict({})
     if cfg.demos != 0:
->>>>>>> f7c19d42
         extra_replay_elements["demo"] = spaces.Box(0, 1, shape=(), dtype=np.uint8)
     # Create replay_class with buffer-specific hyperparameters
     replay_class = UniformReplayBuffer
@@ -241,14 +235,9 @@
 
         # Sanity checks
         if (
-<<<<<<< HEAD
-            cfg.replay_size_before_train * cfg.action_repeat * cfg.action_sequence
-            < cfg.env.episode_length // cfg.env.get("demo_down_sample_rate", 1)
-=======
             not cfg.is_imitation_learning
             and cfg.replay_size_before_train * cfg.action_repeat * cfg.action_sequence
             < cfg.env.episode_length
->>>>>>> f7c19d42
             and cfg.replay_size_before_train > 0
         ):
             raise ValueError(
